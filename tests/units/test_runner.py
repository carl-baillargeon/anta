--- conflicted
+++ resolved
@@ -18,28 +18,22 @@
 from anta.catalog import AntaCatalog
 from anta.inventory import AntaInventory
 from anta.result_manager import ResultManager
-<<<<<<< HEAD
 
 # Import as Result to avoid PytestCollectionWarning
 from anta.result_manager.models import TestResult as Result
-from anta.runner import adjust_rlimit_nofile, get_coroutines, log_run_information, main, prepare_tests, run
+from anta.runner import get_coroutines, log_run_information, main, prepare_tests, run
 
 from .test_models import FakeTest, FakeTestWithMissingTest
 
 if TYPE_CHECKING:
     from collections.abc import AsyncGenerator, AsyncIterator, Coroutine, Sequence
     from warnings import WarningMessage
-=======
-from anta.runner import main, prepare_tests
-
-from .test_models import FakeTest, FakeTestWithMissingTest
 
 if os.name == "posix":
     # The function is not defined on non-POSIX system
     import resource
 
     from anta.runner import adjust_rlimit_nofile
->>>>>>> f440b30c
 
 DATA_DIR: Path = Path(__file__).parent.parent.resolve() / "data"
 FAKE_CATALOG: AntaCatalog = AntaCatalog.from_list([(FakeTest, None)])
