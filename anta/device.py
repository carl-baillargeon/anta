# Copyright (c) 2023-2025 Arista Networks, Inc.
# Use of this source code is governed by the Apache License 2.0
# that can be found in the LICENSE file.
"""ANTA Device Abstraction Module."""

from __future__ import annotations

import asyncio
import logging
from abc import ABC, abstractmethod
from collections import OrderedDict, defaultdict
from time import monotonic
from typing import TYPE_CHECKING, Any, Literal

import asyncssh
import httpcore
from asyncssh import SSHClientConnection, SSHClientConnectionOptions
from httpx import ConnectError, HTTPError, Limits, Timeout, TimeoutException

import asynceapi
from anta import __DEBUG__
from anta.logger import anta_log_exception, exc_to_str
from anta.models import AntaCommand
from anta.settings import DEFAULT_HTTPX_MAX_CONNECTIONS

if TYPE_CHECKING:
    from collections.abc import Iterator
    from pathlib import Path

logger = logging.getLogger(__name__)

# Do not load the default keypairs multiple times due to a performance issue introduced in cryptography 37.0
# https://github.com/pyca/cryptography/issues/7236#issuecomment-1131908472
CLIENT_KEYS = asyncssh.public_key.load_default_keypairs()


class AntaCache:
    """Class to be used as cache.

    Example
    -------

    ```python
    # Create cache
    cache = AntaCache("device1")
    with cache.locks[key]:
        command_output = cache.get(key)
    ```
    """

    def __init__(self, device: str, max_size: int = 128, ttl: int = 60) -> None:
        """Initialize the cache."""
        self.device = device
        self.cache: OrderedDict[str, Any] = OrderedDict()
        self.locks: defaultdict[str, asyncio.Lock] = defaultdict(asyncio.Lock)
        self.max_size = max_size
        self.ttl = ttl

        # Stats
        self.stats: dict[str, int] = {}
        self._init_stats()

    def _init_stats(self) -> None:
        """Initialize the stats."""
        self.stats["hits"] = 0
        self.stats["total"] = 0

    async def get(self, key: str) -> Any:  # noqa: ANN401
        """Return the cached entry for key."""
        self.stats["total"] += 1
        if key in self.cache:
            timestamp, value = self.cache[key]
            if monotonic() - timestamp < self.ttl:
                # checking the value is still valid
                self.cache.move_to_end(key)
                self.stats["hits"] += 1
                return value
            # Time expired
            del self.cache[key]
            del self.locks[key]
        return None

    async def set(self, key: str, value: Any) -> bool:  # noqa: ANN401
        """Set the cached entry for key to value."""
        timestamp = monotonic()
        if len(self.cache) > self.max_size:
            self.cache.popitem(last=False)
        self.cache[key] = timestamp, value
        return True

    def clear(self) -> None:
        """Empty the cache."""
        logger.debug("Clearing cache for device %s", self.device)
        self.cache = OrderedDict()
        self._init_stats()


class AntaDevice(ABC):
    """Abstract class representing a device in ANTA.

    An implementation of this class must override the abstract coroutines `_collect()` and
    `refresh()`.

    Attributes
    ----------
    name : str
        Device name.
    is_online : bool
        True if the device IP is reachable and a port can be open.
    established : bool
        True if remote command execution succeeds.
    hw_model : str
        Hardware model of the device.
    tags : set[str]
        Tags for this device.
    cache : AntaCache | None
        In-memory cache for this device (None if cache is disabled).
    cache_locks : dict
        Dictionary mapping keys to asyncio locks to guarantee exclusive access to the cache if not disabled.
<<<<<<< HEAD
    max_connections : int | None
        For informational/logging purposes only. Some device implementations may expose their
        maximum concurrent connection limit through this attribute. This does not affect the
        actual device configuration.
=======
        Deprecated, will be removed in ANTA v2.0.0, use self.cache.locks instead.
>>>>>>> d57b53ea

    """

    def __init__(self, name: str, tags: set[str] | None = None, *, disable_cache: bool = False) -> None:
        """Initialize an AntaDevice.

        Parameters
        ----------
        name
            Device name.
        tags
            Tags for this device.
        disable_cache
            Disable caching for all commands for this device.

        """
        self.name: str = name
        self.hw_model: str | None = None
        self.tags: set[str] = tags if tags is not None else set()
        # A device always has its own name as tag
        self.tags.add(self.name)
        self.is_online: bool = False
        self.established: bool = False
        self.cache: AntaCache | None = None
        # Keeping cache_locks for backward compatibility.
        self.cache_locks: defaultdict[str, asyncio.Lock] | None = None
        self.max_connections: int | None

        # Initialize cache if not disabled
        if not disable_cache:
            self._init_cache()

    @property
    @abstractmethod
    def _keys(self) -> tuple[Any, ...]:
        """Read-only property to implement hashing and equality for AntaDevice classes."""

    def __eq__(self, other: object) -> bool:
        """Implement equality for AntaDevice objects."""
        return self._keys == other._keys if isinstance(other, self.__class__) else False

    def __hash__(self) -> int:
        """Implement hashing for AntaDevice objects."""
        return hash(self._keys)

    def _init_cache(self) -> None:
        """Initialize cache for the device, can be overridden by subclasses to manipulate how it works."""
        self.cache = AntaCache(device=self.name, ttl=60)
        self.cache_locks = self.cache.locks

    @property
    def cache_statistics(self) -> dict[str, Any] | None:
        """Return the device cache statistics for logging purposes."""
        if self.cache is not None:
            stats = self.cache.stats
            ratio = stats["hits"] / stats["total"] if stats["total"] > 0 else 0
            return {"total_commands_sent": stats["total"], "cache_hits": stats["hits"], "cache_hit_ratio": f"{ratio * 100:.2f}%"}
        return None

    def __rich_repr__(self) -> Iterator[tuple[str, Any]]:
        """Implement Rich Repr Protocol.

        https://rich.readthedocs.io/en/stable/pretty.html#rich-repr-protocol.
        """
        yield "name", self.name
        yield "tags", self.tags
        yield "hw_model", self.hw_model
        yield "is_online", self.is_online
        yield "established", self.established
        yield "disable_cache", self.cache is None

    def __repr__(self) -> str:
        """Return a printable representation of an AntaDevice."""
        return (
            f"AntaDevice({self.name!r}, "
            f"tags={self.tags!r}, "
            f"hw_model={self.hw_model!r}, "
            f"is_online={self.is_online!r}, "
            f"established={self.established!r}, "
            f"disable_cache={self.cache is None!r})"
        )

    @abstractmethod
    async def _collect(self, command: AntaCommand, *, collection_id: str | None = None) -> None:
        """Collect device command output.

        This abstract coroutine can be used to implement any command collection method
        for a device in ANTA.

        The `_collect()` implementation needs to populate the `output` attribute
        of the `AntaCommand` object passed as argument.

        If a failure occurs, the `_collect()` implementation is expected to catch the
        exception and implement proper logging, the `output` attribute of the
        `AntaCommand` object passed as argument would be `None` in this case.

        Parameters
        ----------
        command
            The command to collect.
        collection_id
            An identifier used to build the eAPI request ID.
        """

    async def collect(self, command: AntaCommand, *, collection_id: str | None = None) -> None:
        """Collect the output for a specified command.

        When caching is activated on both the device and the command,
        this method prioritizes retrieving the output from the cache. In cases where the output isn't cached yet,
        it will be freshly collected and then stored in the cache for future access.
        The method employs asynchronous locks based on the command's UID to guarantee exclusive access to the cache.

        When caching is NOT enabled, either at the device or command level, the method directly collects the output
        via the private `_collect` method without interacting with the cache.

        Parameters
        ----------
        command
            The command to collect.
        collection_id
            An identifier used to build the eAPI request ID.
        """
        if self.cache is not None and command.use_cache:
            async with self.cache.locks[command.uid]:
                cached_output = await self.cache.get(command.uid)

                if cached_output is not None:
                    logger.debug("Cache hit for %s on %s", command.command, self.name)
                    command.output = cached_output
                else:
                    await self._collect(command=command, collection_id=collection_id)
                    await self.cache.set(command.uid, command.output)
        else:
            await self._collect(command=command, collection_id=collection_id)

    async def collect_commands(self, commands: list[AntaCommand], *, collection_id: str | None = None) -> None:
        """Collect multiple commands.

        Parameters
        ----------
        commands
            The commands to collect.
        collection_id
            An identifier used to build the eAPI request ID.
        """
        await asyncio.gather(*(self.collect(command=command, collection_id=collection_id) for command in commands))

    @abstractmethod
    async def refresh(self) -> None:
        """Update attributes of an AntaDevice instance.

        This coroutine must update the following attributes of AntaDevice:

        - `is_online`: When the device IP is reachable and a port can be open.

        - `established`: When a command execution succeeds.

        - `hw_model`: The hardware model of the device.
        """

    async def copy(self, sources: list[Path], destination: Path, direction: Literal["to", "from"] = "from") -> None:
        """Copy files to and from the device, usually through SCP.

        It is not mandatory to implement this for a valid AntaDevice subclass.

        Parameters
        ----------
        sources
            List of files to copy to or from the device.
        destination
            Local or remote destination when copying the files. Can be a folder.
        direction
            Defines if this coroutine copies files to or from the device.

        """
        _ = (sources, destination, direction)
        msg = f"copy() method has not been implemented in {self.__class__.__name__} definition"
        raise NotImplementedError(msg)


class AsyncEOSDevice(AntaDevice):
    """Implementation of AntaDevice for EOS using the `asynceapi` library, which is built on HTTPX.

    Attributes
    ----------
    name : str
        Device name.
    is_online : bool
        True if the device IP is reachable and a port can be open.
    established : bool
        True if remote command execution succeeds.
    hw_model : str
        Hardware model of the device.
    tags : set[str]
        Tags for this device.
    """

    def __init__(  # noqa: PLR0913
        self,
        host: str,
        username: str,
        password: str,
        name: str | None = None,
        enable_password: str | None = None,
        port: int | None = None,
        ssh_port: int = 22,
        tags: set[str] | None = None,
        timeout: float | None = None,
        httpx_timeout: Timeout | None = None,
        httpx_limits: Limits | None = None,
        proto: Literal["http", "https"] = "https",
        *,
        enable: bool = False,
        insecure: bool = False,
        disable_cache: bool = False,
    ) -> None:
        """Instantiate an AsyncEOSDevice.

        Parameters
        ----------
        host
            Device FQDN or IP.
        username
            Username to connect to eAPI and SSH.
        password
            Password to connect to eAPI and SSH.
        name
            Device name.
        enable_password
            Password used to gain privileged access on EOS.
        port
            eAPI port. Defaults to 80 is proto is 'http' or 443 if proto is 'https'.
        ssh_port
            SSH port.
        tags
            Tags for this device.
        timeout
            Global timeout value in seconds for outgoing eAPI calls.
        httpx_timeout
            Optional HTTPX Timeout object for fine-grained timeout configuration.
            If provided, it will override the global timeout.
        httpx_limits
            Optional HTTPX Limits object for connection pooling configuration.
        proto
            eAPI protocol. Value can be 'http' or 'https'.
        enable
            Collect commands using privileged mode.
        insecure
            Disable SSH Host Key validation.
        disable_cache
            Disable caching for all commands for this device.
        """
        if host is None:
            message = "'host' is required to create an AsyncEOSDevice"
            logger.error(message)
            raise ValueError(message)
        if name is None:
            name = f"{host}{f':{port}' if port else ''}"
        super().__init__(name, tags, disable_cache=disable_cache)

        if username is None or password is None:
            message = f"'username' and 'password' are required to instantiate device '{self.name}'"
            logger.error(message)
            raise ValueError(message)

        self.enable = enable
        self._enable_password = enable_password

        # Build the session settings for the `asynceapi` client
        session_settings: dict[str, Any] = {
            "host": host,
            "port": port,
            "username": username,
            "password": password,
            "proto": proto,
            "timeout": httpx_timeout if httpx_timeout is not None else timeout,
        }
        if httpx_limits is not None:
            session_settings["limits"] = httpx_limits
            self.max_connections = httpx_limits.max_connections
        else:
            self.max_connections = DEFAULT_HTTPX_MAX_CONNECTIONS
        self._session: asynceapi.Device = asynceapi.Device(**session_settings)

        # Build the SSH connection options
        ssh_settings = {"host": host, "port": ssh_port, "username": username, "password": password, "client_keys": CLIENT_KEYS}
        if insecure:
            ssh_settings["known_hosts"] = None
        self._ssh_opts: SSHClientConnectionOptions = SSHClientConnectionOptions(**ssh_settings)

    def __rich_repr__(self) -> Iterator[tuple[str, Any]]:
        """Implement Rich Repr Protocol.

        https://rich.readthedocs.io/en/stable/pretty.html#rich-repr-protocol.
        """
        yield from super().__rich_repr__()
        yield ("host", self._session.host)
        yield ("eapi_port", self._session.port)
        yield ("username", self._ssh_opts.username)
        yield ("enable", self.enable)
        yield ("insecure", self._ssh_opts.known_hosts is None)
        if __DEBUG__:
            _ssh_opts = vars(self._ssh_opts).copy()
            removed_pw = "<removed>"
            _ssh_opts["password"] = removed_pw
            _ssh_opts["kwargs"]["password"] = removed_pw
            yield ("_session", vars(self._session))
            yield ("_ssh_opts", _ssh_opts)

    def __repr__(self) -> str:
        """Return a printable representation of an AsyncEOSDevice."""
        return (
            f"AsyncEOSDevice({self.name!r}, "
            f"tags={self.tags!r}, "
            f"hw_model={self.hw_model!r}, "
            f"is_online={self.is_online!r}, "
            f"established={self.established!r}, "
            f"disable_cache={self.cache is None!r}, "
            f"host={self._session.host!r}, "
            f"eapi_port={self._session.port!r}, "
            f"username={self._ssh_opts.username!r}, "
            f"enable={self.enable!r}, "
            f"insecure={self._ssh_opts.known_hosts is None!r})"
        )

    @property
    def _keys(self) -> tuple[Any, ...]:
        """Two AsyncEOSDevice objects are equal if the hostname and the port are the same.

        This covers the use case of port forwarding when the host is localhost and the devices have different ports.
        """
        return (self._session.host, self._session.port)

    async def _collect(self, command: AntaCommand, *, collection_id: str | None = None) -> None:
        """Collect device command output from EOS using aio-eapi.

        Supports outformat `json` and `text` as output structure.
        Gain privileged access using the `enable_password` attribute
        of the `AntaDevice` instance if populated.

        Parameters
        ----------
        command
            The command to collect.
        collection_id
            An identifier used to build the eAPI request ID.
        """
        commands: list[dict[str, str | int]] = []
        if self.enable and self._enable_password is not None:
            commands.append(
                {
                    "cmd": "enable",
                    "input": str(self._enable_password),
                },
            )
        elif self.enable:
            # No password
            commands.append({"cmd": "enable"})
        commands += [{"cmd": command.command, "revision": command.revision}] if command.revision else [{"cmd": command.command}]
        try:
            response: list[dict[str, Any] | str] = await self._session.cli(
                commands=commands,
                ofmt=command.ofmt,
                version=command.version,
                req_id=f"ANTA-{collection_id}-{id(command)}" if collection_id else f"ANTA-{id(command)}",
            )  # type: ignore[assignment] # multiple commands returns a list
            # Do not keep response of 'enable' command
            command.output = response[-1]
        except asynceapi.EapiCommandError as e:
            # This block catches exceptions related to EOS issuing an error.
            self._log_eapi_command_error(command, e)
        except TimeoutException as e:
            # This block catches Timeout exceptions.
            command.errors = [exc_to_str(e)]
            timeouts = self._session.timeout.as_dict()
            logger.error(
                "%s occurred while sending a command to %s.\n"
                "Current timeouts: Connect: %s | Read: %s | Write: %s | Pool: %s\n"
                "You can either increase the global timeout or configure specific timeout behaviors. "
                "See Scaling ANTA documentation for details: "
                "https://anta.arista.com/stable/advanced_usages/scaling/",
                exc_to_str(e),
                self.name,
                timeouts["connect"],
                timeouts["read"],
                timeouts["write"],
                timeouts["pool"],
            )
        except (ConnectError, OSError) as e:
            # This block catches OSError and socket issues related exceptions.
            command.errors = [exc_to_str(e)]
            if (isinstance(exc := e.__cause__, httpcore.ConnectError) and isinstance(os_error := exc.__context__, OSError)) or isinstance(os_error := e, OSError):  # pylint: disable=no-member
                if isinstance(os_error.__cause__, OSError):
                    os_error = os_error.__cause__
                logger.error("A local OS error occurred while connecting to %s: %s.", self.name, os_error)
            else:
                anta_log_exception(e, f"An error occurred while issuing an eAPI request to {self.name}", logger)
        except HTTPError as e:
            # This block catches most of the httpx Exceptions and logs a general message.
            command.errors = [exc_to_str(e)]
            anta_log_exception(e, f"An error occurred while issuing an eAPI request to {self.name}", logger)
        logger.debug("%s: %s", self.name, command)

    def _log_eapi_command_error(self, command: AntaCommand, e: asynceapi.EapiCommandError) -> None:
        """Appropriately log the eapi command error."""
        command.errors = e.errors
        if command.requires_privileges:
            logger.error("Command '%s' requires privileged mode on %s. Verify user permissions and if the `enable` option is required.", command.command, self.name)
        if not command.supported:
            logger.debug("Command '%s' is not supported on '%s' (%s)", command.command, self.name, self.hw_model)
        elif command.returned_known_eos_error:
            logger.debug("Command '%s' returned a known error '%s': %s", command.command, self.name, command.errors)
        else:
            logger.error("Command '%s' failed on %s: %s", command.command, self.name, e.errors[0] if len(e.errors) == 1 else e.errors)

    async def refresh(self) -> None:
        """Update attributes of an AsyncEOSDevice instance.

        This coroutine must update the following attributes of AsyncEOSDevice:
        - is_online: When a device IP is reachable and a port can be open
        - established: When a command execution succeeds
        - hw_model: The hardware model of the device
        """
        logger.debug("Refreshing device %s", self.name)
        self.is_online = await self._session.check_connection()
        if self.is_online:
            show_version = AntaCommand(command="show version")
            await self._collect(show_version)
            if not show_version.collected:
                logger.warning("Cannot get hardware information from device %s", self.name)
            else:
                self.hw_model = show_version.json_output.get("modelName", None)
                if self.hw_model is None:
                    logger.critical("Cannot parse 'show version' returned by device %s", self.name)
                # in some cases it is possible that 'modelName' comes back empty
                # and it is nice to get a meaninfule error message
                elif self.hw_model == "":
                    logger.critical("Got an empty 'modelName' in the 'show version' returned by device %s", self.name)
        else:
            logger.warning("Could not connect to device %s: cannot open eAPI port", self.name)

        self.established = bool(self.is_online and self.hw_model)

    async def copy(self, sources: list[Path], destination: Path, direction: Literal["to", "from"] = "from") -> None:
        """Copy files to and from the device using asyncssh.scp().

        Parameters
        ----------
        sources
            List of files to copy to or from the device.
        destination
            Local or remote destination when copying the files. Can be a folder.
        direction
            Defines if this coroutine copies files to or from the device.

        """
        async with asyncssh.connect(
            host=self._ssh_opts.host,
            port=self._ssh_opts.port,
            tunnel=self._ssh_opts.tunnel,
            family=self._ssh_opts.family,
            local_addr=self._ssh_opts.local_addr,
            options=self._ssh_opts,
        ) as conn:
            src: list[tuple[SSHClientConnection, Path]] | list[Path]
            dst: tuple[SSHClientConnection, Path] | Path
            if direction == "from":
                src = [(conn, file) for file in sources]
                dst = destination
                for file in sources:
                    message = f"Copying '{file}' from device {self.name} to '{destination}' locally"
                    logger.info(message)

            elif direction == "to":
                src = sources
                dst = conn, destination
                for file in src:
                    message = f"Copying '{file}' to device {self.name} to '{destination}' remotely"
                    logger.info(message)

            else:
                logger.critical("'direction' argument to copy() function is invalid: %s", direction)

                return
            await asyncssh.scp(src, dst)<|MERGE_RESOLUTION|>--- conflicted
+++ resolved
@@ -117,15 +117,11 @@
         In-memory cache for this device (None if cache is disabled).
     cache_locks : dict
         Dictionary mapping keys to asyncio locks to guarantee exclusive access to the cache if not disabled.
-<<<<<<< HEAD
+        Deprecated, will be removed in ANTA v2.0.0, use self.cache.locks instead.
     max_connections : int | None
         For informational/logging purposes only. Some device implementations may expose their
         maximum concurrent connection limit through this attribute. This does not affect the
         actual device configuration.
-=======
-        Deprecated, will be removed in ANTA v2.0.0, use self.cache.locks instead.
->>>>>>> d57b53ea
-
     """
 
     def __init__(self, name: str, tags: set[str] | None = None, *, disable_cache: bool = False) -> None:
