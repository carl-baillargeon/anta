--- conflicted
+++ resolved
@@ -536,13 +536,7 @@
                     ofmt=command.ofmt,
                     version=command.version,
                     req_id=f"ANTA-{collection_id}-{id(command)}" if collection_id else f"ANTA-{id(command)}",
-<<<<<<< HEAD
-                )  # type: ignore[assignment] # multiple commands returns a list
-=======
                 )
-                # Do not keep response of 'enable' command
-                command.output = response[-1]
->>>>>>> 5a1e2a01
             except asynceapi.EapiCommandError as e:
                 # This block catches exceptions related to EOS issuing an error
                 self._handle_eapi_command_error(e, command)
