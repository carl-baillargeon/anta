--- conflicted
+++ resolved
@@ -220,18 +220,12 @@
     # Build indexes for the catalog. If `tests` is set, filter the indexes based on these tests
     catalog.build_indexes(filtered_tests=tests)
 
-    total_tests = 0
-
     # Using a set to avoid inserting duplicate tests
     device_to_tests: defaultdict[AntaDevice, set[AntaTestDefinition]] = defaultdict(set)
 
-<<<<<<< HEAD
-    # Create the mapping of devices to the tests to run
-=======
     total_test_count = 0
 
     # Create the device to tests mapping from the tags
->>>>>>> 7858e269
     for device in inventory.devices:
         if tags:
             # If there are CLI tags, execute tests with matching tags for this device
@@ -246,15 +240,9 @@
             # Then add the tests with matching tags from device tags
             device_to_tests[device].update(catalog.get_tests_by_tags(device.tags))
 
-<<<<<<< HEAD
-        total_tests += len(device_to_tests[device])
-
-    if total_tests == 0:
-=======
         total_test_count += len(device_to_tests[device])
 
     if total_test_count == 0:
->>>>>>> 7858e269
         msg = (
             f"There are no tests{f' matching the tags {tags} ' if tags else ' '}to run in the current test catalog and device inventory, please verify your inputs."
         )
